import pydantic

from datetime import datetime

from app.actions.core import PullActionConfiguration, AuthActionConfiguration, ExecutableActionMixin, InternalActionConfiguration
from app.actions.gfwclient import AOIData, DatasetResponseItem, IntegratedAlertsConfidenceEnum, NasaViirsFireAlertConfidenceEnum
from app.services.errors import ConfigurationNotFound
from app.services.utils import find_config_for_action, FieldWithUIOptions, UIOptions, GlobalUISchemaOptions


class AuthenticateConfig(AuthActionConfiguration, ExecutableActionMixin):
    email: str
    password: pydantic.SecretStr = pydantic.Field(..., format="password", 
                                                  title="Password",
                                                  description="Password for the Global Forest Watch account.")


def get_auth_config(integration):
    # Look for the login credentials, needed for any action
    auth_config = find_config_for_action(
        configurations=integration.configurations,
        action_id="auth"
    )
    if not auth_config:
        raise ConfigurationNotFound(
            f"Authentication settings for integration {str(integration.id)} "
            f"are missing. Please fix the integration setup in the portal."
        )
    return AuthenticateConfig.parse_obj(auth_config.data)


class PullEventsConfig(PullActionConfiguration):

    gfw_share_link_url: pydantic.HttpUrl = pydantic.Field(
        ...,
        title="Global Forest Watch AOI Share Link",
        description="AOI share link from your MyGFW dashboard."
    )
    include_fire_alerts: bool = pydantic.Field(
        True,
        title="Include fire alerts",
        description="Fetch fire alerts from Global Forest Watch and include them in this connection."
    )

    fire_alerts_lowest_confidence: NasaViirsFireAlertConfidenceEnum = pydantic.Field(
        NasaViirsFireAlertConfidenceEnum.high,
        title="Fire alerts lowest confidence",
        description="Lowest confidence level to include in the connection."
    )

    include_integrated_alerts: bool = pydantic.Field(
        True,
        title="Include integrated deforestation alerts",
        description="Fetch integrated deforestation alerts from Global Forest Watch and include them in the connection."
    )

    integrated_alerts_lowest_confidence: IntegratedAlertsConfidenceEnum = pydantic.Field(
        IntegratedAlertsConfidenceEnum.highest,
        title="Integrated deforestation alerts lowest confidence",
        description="Lowest confidence level to include in the connection."
    )

    fire_lookback_days: int = FieldWithUIOptions(
        5,
        le=10,
        ge=1,
        title="Fire alerts lookback days",
        description="Number of days to look back for fire alerts.",
        ui_options=UIOptions(
            widget="range",  # This will be rendered ad a range slider
        )
    )
    integrated_alerts_lookback_days: int = FieldWithUIOptions(
        15,
        le=30,
        ge=1,
        title="Integrated deforestation alerts lookback days",
        description="Number of days to look back for integrated deforestation alerts.",
        ui_options = UIOptions(
            widget="range",  # This will be rendered ad a range slider
        )
    )

    force_fetch: bool = pydantic.Field(
        False,
        title="Force fetch",
        description="Force fetch even if in a quiet period."
    )

<<<<<<< HEAD
    partition_interval_size_in_degrees: float = pydantic.Field(
        1.0,
        title="Partition interval size in degrees",
        description="Size of the partition interval in degrees.",
        max=1.0,
        min=0.3
    )
=======
    ui_global_options: GlobalUISchemaOptions = GlobalUISchemaOptions(
        order=[
            "gfw_share_link_url",
            "include_fire_alerts",
            "fire_lookback_days",
            "fire_alerts_lowest_confidence",
            "include_integrated_alerts",
            "integrated_alerts_lookback_days",
            "integrated_alerts_lowest_confidence",
            "force_fetch"
        ],
    )

    class Config:
        @staticmethod
        def schema_extra(schema: dict):
            # Remove lookback days and confidence from the root properties
            schema["properties"].pop("fire_alerts_lowest_confidence", None)
            schema["properties"].pop("fire_lookback_days", None)
            schema["properties"].pop("integrated_alerts_lookback_days", None)
            schema["properties"].pop("integrated_alerts_lowest_confidence", None)

            # Show region_code OR latitude & longitude & distance based on search_parameter
            schema.update({
                "allOf": [{
                    "if": {
                        "properties": {
                            "include_fire_alerts": {
                                "const": True
                            }
                        }
                    },
                    "then": {
                        "required": ["fire_lookback_days", "fire_alerts_lowest_confidence"],
                        "properties": {
                            "fire_lookback_days": {
                                "type": "integer",
                                "title": "Fire alerts lookback days",
                                "default": 5,
                                "maximum": 10,
                                "minimum": 1,
                                "description": "Number of days to look back for fire alerts."
                            },
                            "fire_alerts_lowest_confidence": {
                                "allOf": [{
                                    "$ref": "#/definitions/NasaViirsFireAlertConfidenceEnum"
                                }],
                                "title": "Fire alerts lowest confidence",
                                "default": "high",
                                "description": "Lowest confidence level to include in the connection."
                            }
                        }
                    }
                }, {
                    "if": {
                        "properties": {
                            "include_integrated_alerts": {
                                "const": True
                            }
                        }
                    },
                    "then": {
                        "required": ["integrated_alerts_lookback_days", "integrated_alerts_lowest_confidence"],
                        "properties": {
                            "integrated_alerts_lookback_days": {
                                "type": "integer",
                                "title": "Integrated deforestation alerts lookback days",
                                "default": 15,
                                "maximum": 30,
                                "minimum": 1,
                                "description": "Number of days to look back for integrated deforestation alerts."
                            },
                            "integrated_alerts_lowest_confidence": {
                                "allOf": [{
                                    "$ref": "#/definitions/IntegratedAlertsConfidenceEnum"
                                }],
                                "title": "Integrated deforestation alerts lowest confidence",
                                "default": "highest",
                                "description": "Lowest confidence level to include in the connection."
                            }
                        }
                    }
                }]
            })


class GetDatasetAndGeostoresConfig(InternalActionConfiguration):
    integration_id: str
    pull_events_config: PullEventsConfig
    aoi_data: AOIData


class GetNasaVIIRSFireAlertsForGeostoreID(InternalActionConfiguration):
    integration_id: str
    geostore_id: str
    date_range: tuple[datetime, datetime]
    lowest_confidence: NasaViirsFireAlertConfidenceEnum
    dataset: DatasetResponseItem


class GetIntegratedAlertsForGeostoreID(InternalActionConfiguration):
    integration_id: str
    geostore_id: str
    date_range: tuple[datetime, datetime]
    lowest_confidence: IntegratedAlertsConfidenceEnum
    dataset: DatasetResponseItem
>>>>>>> 662aed29
<|MERGE_RESOLUTION|>--- conflicted
+++ resolved
@@ -87,7 +87,6 @@
         description="Force fetch even if in a quiet period."
     )
 
-<<<<<<< HEAD
     partition_interval_size_in_degrees: float = pydantic.Field(
         1.0,
         title="Partition interval size in degrees",
@@ -95,7 +94,7 @@
         max=1.0,
         min=0.3
     )
-=======
+
     ui_global_options: GlobalUISchemaOptions = GlobalUISchemaOptions(
         order=[
             "gfw_share_link_url",
@@ -105,6 +104,7 @@
             "include_integrated_alerts",
             "integrated_alerts_lookback_days",
             "integrated_alerts_lowest_confidence",
+            "partition_interval_size_in_degrees",
             "force_fetch"
         ],
     )
@@ -201,5 +201,4 @@
     geostore_id: str
     date_range: tuple[datetime, datetime]
     lowest_confidence: IntegratedAlertsConfidenceEnum
-    dataset: DatasetResponseItem
->>>>>>> 662aed29
+    dataset: DatasetResponseItem