--- conflicted
+++ resolved
@@ -159,12 +159,10 @@
                 for feature in geostore.attributes.geojson["features"]
             ]
         )
-<<<<<<< HEAD
-        for partition in utils.generate_geometry_fragments(geometry_collection=geometry_collection, 
+
+        try:
+            for partition in utils.generate_geometry_fragments(geometry_collection=geometry_collection, 
                                                            interval=action_config.partition_interval_size_in_degrees):
-=======
-        try:
-            for partition in utils.generate_geometry_fragments(geometry_collection=geometry_collection):
                 try:
                     geostore = await dataapi.create_geostore(geometry=mapping(partition))
                 except AttributeError:
@@ -190,10 +188,6 @@
                 data={"aoi_data": aoi_data.dict(), "geometry_collection": geometry_collection.wkt}
             )
 
->>>>>>> 662aed29
-
-
-
         await state_manager.set_geostores_id_ttl(aoi_data.id, 86400*7)
 
     # Trigger "get_dataset_and_geostores" sub-action
